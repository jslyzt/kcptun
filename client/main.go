package main

import (
	"crypto/sha1"
	"io"
	"log"
	"math/rand"
	"net"
	"os"
	"time"

	"golang.org/x/crypto/pbkdf2"

	"github.com/golang/snappy"
	"github.com/urfave/cli"
	kcp "github.com/xtaci/kcp-go"
	"github.com/xtaci/smux"
)

var (
	// VERSION is injected by buildflags
	VERSION = "SELFBUILD"
	// SALT is use for pbkdf2 key expansion
	SALT = "kcp-go"
)

type compStream struct {
	conn net.Conn
	w    *snappy.Writer
	r    *snappy.Reader
}

func (c *compStream) Read(p []byte) (n int, err error) {
	return c.r.Read(p)
}

func (c *compStream) Write(p []byte) (n int, err error) {
	n, err = c.w.Write(p)
	err = c.w.Flush()
	return n, err
}

func (c *compStream) Close() error {
	return c.conn.Close()
}

func newCompStream(conn net.Conn) *compStream {
	c := new(compStream)
	c.conn = conn
	c.w = snappy.NewBufferedWriter(conn)
	c.r = snappy.NewReader(conn)
	return c
}

func handleClient(p1, p2 io.ReadWriteCloser) {
	log.Println("stream opened")
	defer log.Println("stream closed")
	defer p1.Close()
	defer p2.Close()

	// start tunnel
	p1die := make(chan struct{})
	go func() {
		io.Copy(p1, p2)
		close(p1die)
	}()

	p2die := make(chan struct{})
	go func() {
		io.Copy(p2, p1)
		close(p2die)
	}()

	// wait for tunnel termination
	select {
	case <-p1die:
	case <-p2die:
	}
}

func checkError(err error) {
	if err != nil {
		log.Printf("%+v\n", err)
		os.Exit(-1)
	}
}

func main() {
	rand.Seed(int64(time.Now().Nanosecond()))
	if VERSION == "SELFBUILD" {
		// add more log flags for debugging
		log.SetFlags(log.LstdFlags | log.Lshortfile)
	}
	myApp := cli.NewApp()
	myApp.Name = "kcptun"
	myApp.Usage = "kcptun client"
	myApp.Version = VERSION
	myApp.Flags = []cli.Flag{
		cli.StringFlag{
			Name:  "localaddr,l",
			Value: ":12948",
			Usage: "local listen address",
		},
		cli.StringFlag{
			Name:  "remoteaddr, r",
			Value: "vps:29900",
			Usage: "kcp server address",
		},
		cli.StringFlag{
			Name:   "key",
			Value:  "it's a secrect",
			Usage:  "pre-shared secret between client and server",
			EnvVar: "KCPTUN_KEY",
		},
		cli.StringFlag{
			Name:  "crypt",
			Value: "aes",
			Usage: "aes, aes-128, aes-192, salsa20, blowfish, twofish, cast5, 3des, tea, xtea, xor, none",
		},
		cli.StringFlag{
			Name:  "mode",
			Value: "fast",
			Usage: "profiles: fast3, fast2, fast, normal",
		},
		cli.IntFlag{
			Name:  "conn",
			Value: 1,
			Usage: "set num of UDP connections to server",
		},
		cli.IntFlag{
			Name:  "autoexpire",
			Value: 0,
			Usage: "set auto expiration time(in seconds) for a single UDP connection, 0 to disable",
		},
		cli.IntFlag{
			Name:  "mtu",
			Value: 1350,
			Usage: "set maximum transmission unit for UDP packets",
		},
		cli.IntFlag{
			Name:  "sndwnd",
			Value: 128,
			Usage: "set send window size(num of packets)",
		},
		cli.IntFlag{
			Name:  "rcvwnd",
			Value: 1024,
			Usage: "set receive window size(num of packets)",
		},
		cli.IntFlag{
			Name:  "datashard",
			Value: 10,
			Usage: "set reed-solomon erasure coding - datashard",
		},
		cli.IntFlag{
			Name:  "parityshard",
			Value: 3,
			Usage: "set reed-solomon erasure coding - parityshard",
		},
		cli.IntFlag{
			Name:  "dscp",
			Value: 0,
			Usage: "set DSCP(6bit)",
		},
		cli.BoolFlag{
			Name:  "nocomp",
			Usage: "disable compression",
		},
		cli.BoolFlag{
			Name:   "acknodelay",
			Usage:  "flush ack immediately when a packet is received",
			Hidden: true,
		},
		cli.IntFlag{
			Name:   "nodelay",
			Value:  0,
			Hidden: true,
		},
		cli.IntFlag{
			Name:   "interval",
			Value:  40,
			Hidden: true,
		},
		cli.IntFlag{
			Name:   "resend",
			Value:  0,
			Hidden: true,
		},
		cli.IntFlag{
			Name:   "nc",
			Value:  0,
			Hidden: true,
		},
		cli.IntFlag{
			Name:   "sockbuf",
			Value:  4194304, // socket buffer size in bytes
			Hidden: true,
		},
		cli.IntFlag{
			Name:   "keepalive",
			Value:  10, // nat keepalive interval in seconds
			Hidden: true,
		},
		cli.StringFlag{
			Name:  "c",
			Value: "", // when the value is not empty, the config path must exists
			Usage: "config from json file, which will override the command from shell",
		},
	}
	myApp.Action = func(c *cli.Context) error {
		config := Config{}
		config.LocalAddr = c.String("localaddr")
		config.RemoteAddr = c.String("remoteaddr")
		config.Key = c.String("key")
		config.Crypt = c.String("crypt")
		config.Mode = c.String("mode")
		config.Conn = c.Int("conn")
		config.AutoExpire = c.Int("autoexpire")
		config.MTU = c.Int("mtu")
		config.SndWnd = c.Int("sndwnd")
		config.RcvWnd = c.Int("rcvwnd")
		config.DataShard = c.Int("datashard")
		config.ParityShard = c.Int("parityshard")
		config.DSCP = c.Int("dscp")
		config.NoComp = c.Bool("nocomp")
		config.AckNodelay = c.Bool("acknodelay")
		config.NoDelay = c.Int("nodelay")
		config.Interval = c.Int("interval")
		config.Resend = c.Int("resend")
		config.NoCongestion = c.Int("nc")
		config.SockBuf = c.Int("sockbuf")
		config.KeepAlive = c.Int("keepalive")

		if c.String("c") != "" {
			err := parseJsonConfig(&config, c.String("c"))
			checkError(err)
		}

		switch config.Mode {
		case "normal":
			config.NoDelay, config.Interval, config.Resend, config.NoCongestion = 0, 30, 2, 1
		case "fast":
			config.NoDelay, config.Interval, config.Resend, config.NoCongestion = 0, 20, 2, 1
		case "fast2":
			config.NoDelay, config.Interval, config.Resend, config.NoCongestion = 1, 20, 2, 1
		case "fast3":
			config.NoDelay, config.Interval, config.Resend, config.NoCongestion = 1, 10, 2, 1
		}

		log.Println("version:", VERSION)
		addr, err := net.ResolveTCPAddr("tcp", config.LocalAddr)
		checkError(err)
		listener, err := net.ListenTCP("tcp", addr)
		checkError(err)

		pass := pbkdf2.Key([]byte(config.Key), []byte(SALT), 4096, 32, sha1.New)
		var block kcp.BlockCrypt
		switch config.Crypt {
		case "tea":
			block, _ = kcp.NewTEABlockCrypt(pass[:16])
		case "xor":
			block, _ = kcp.NewSimpleXORBlockCrypt(pass)
		case "none":
			block, _ = kcp.NewNoneBlockCrypt(pass)
		case "aes-128":
			block, _ = kcp.NewAESBlockCrypt(pass[:16])
		case "aes-192":
			block, _ = kcp.NewAESBlockCrypt(pass[:24])
		case "blowfish":
			block, _ = kcp.NewBlowfishBlockCrypt(pass)
		case "twofish":
			block, _ = kcp.NewTwofishBlockCrypt(pass)
		case "cast5":
			block, _ = kcp.NewCast5BlockCrypt(pass[:16])
		case "3des":
			block, _ = kcp.NewTripleDESBlockCrypt(pass[:24])
		case "xtea":
			block, _ = kcp.NewXTEABlockCrypt(pass[:16])
		case "salsa20":
			block, _ = kcp.NewSalsa20BlockCrypt(pass)
		default:
			config.Crypt = "aes"
			block, _ = kcp.NewAESBlockCrypt(pass)
		}

		log.Println("listening on:", listener.Addr())
		log.Println("encryption:", config.Crypt)
		log.Println("nodelay parameters:", config.NoDelay, config.Interval, config.Resend, config.NoCongestion)
		log.Println("remote address:", config.RemoteAddr)
		log.Println("sndwnd:", config.SndWnd, "rcvwnd:", config.RcvWnd)
		log.Println("compression:", !config.NoComp)
		log.Println("mtu:", config.MTU)
		log.Println("datashard:", config.DataShard, "parityshard:", config.ParityShard)
		log.Println("acknodelay:", config.AckNodelay)
		log.Println("dscp:", config.DSCP)
		log.Println("sockbuf:", config.SockBuf)
		log.Println("keepalive:", config.KeepAlive)
		log.Println("conn:", config.Conn)
		log.Println("autoexpire:", config.AutoExpire)

		createConn := func() *smux.Session {
			kcpconn, err := kcp.DialWithOptions(config.RemoteAddr, block, config.DataShard, config.ParityShard)
			checkError(err)
			kcpconn.SetStreamMode(true)
			kcpconn.SetNoDelay(config.NoDelay, config.Interval, config.Resend, config.NoCongestion)
			kcpconn.SetWindowSize(config.SndWnd, config.RcvWnd)
			kcpconn.SetMtu(config.MTU)
			kcpconn.SetACKNoDelay(config.AckNodelay)
			kcpconn.SetKeepAlive(config.KeepAlive)

			if err := kcpconn.SetDSCP(config.DSCP); err != nil {
				log.Println("SetDSCP:", err)
			}
			if err := kcpconn.SetReadBuffer(config.SockBuf); err != nil {
				log.Println("SetReadBuffer:", err)
			}
			if err := kcpconn.SetWriteBuffer(config.SockBuf); err != nil {
				log.Println("SetWriteBuffer:", err)
			}

			// stream multiplex
			var session *smux.Session
			if config.NoComp {
				session, err = smux.Client(kcpconn, config.SockBuf/4096, 4096)
			} else {
				session, err = smux.Client(newCompStream(kcpconn), config.SockBuf/4096, 4096)
			}
			checkError(err)
<<<<<<< HEAD
			runtime.SetFinalizer(session, func(s *smux.Session) {
				s.Close()
			})
=======
>>>>>>> cb0f2992
			return session
		}

		numconn := uint16(config.Conn)
		muxes := make([]struct {
			session *smux.Session
			ttl     time.Time
		}, numconn)

		for k := range muxes {
			muxes[k].session = createConn()
			muxes[k].ttl = time.Now().Add(time.Duration(config.AutoExpire) * time.Second)
		}

		rr := uint16(0)
		for {
			p1, err := listener.AcceptTCP()
			if err := p1.SetReadBuffer(config.SockBuf); err != nil {
				log.Println("TCP SetReadBuffer:", err)
			}
			if err := p1.SetWriteBuffer(config.SockBuf); err != nil {
				log.Println("TCP SetWriteBuffer:", err)
			}
			checkError(err)
			idx := rr % numconn

		OPEN_P2:
			// do auto expiration
			if config.AutoExpire > 0 && time.Now().After(muxes[idx].ttl) {
				log.Println("autoexpired")
				muxes[idx].session.Close()
				muxes[idx].session = createConn()
				muxes[idx].ttl = time.Now().Add(time.Duration(config.AutoExpire) * time.Second)
			}

			// do session open
			p2, err := muxes[idx].session.OpenStream()
			if err != nil { // yamux failure
				muxes[idx].session.Close()
				muxes[idx].session = createConn()
				muxes[idx].ttl = time.Now().Add(time.Duration(config.AutoExpire) * time.Second)
				goto OPEN_P2
			}
			go handleClient(p1, p2)
			rr++
		}
	}
	myApp.Run(os.Args)
}<|MERGE_RESOLUTION|>--- conflicted
+++ resolved
@@ -326,12 +326,6 @@
 				session, err = smux.Client(newCompStream(kcpconn), config.SockBuf/4096, 4096)
 			}
 			checkError(err)
-<<<<<<< HEAD
-			runtime.SetFinalizer(session, func(s *smux.Session) {
-				s.Close()
-			})
-=======
->>>>>>> cb0f2992
 			return session
 		}
 
