package main

import (
	"crypto/sha1"
	"io"
	"log"
	"math/rand"
	"net"
	"os"
	"runtime"
	"time"

	"golang.org/x/crypto/pbkdf2"

	"github.com/golang/snappy"
	"github.com/urfave/cli"
	kcp "github.com/xtaci/kcp-go"
	"github.com/xtaci/smux"
)

var (
	// VERSION is injected by buildflags
	VERSION = "SELFBUILD"
	// SALT is use for pbkdf2 key expansion
	SALT = "kcp-go"
)

type compStream struct {
	conn net.Conn
	w    *snappy.Writer
	r    *snappy.Reader
}

func (c *compStream) Read(p []byte) (n int, err error) {
	return c.r.Read(p)
}

func (c *compStream) Write(p []byte) (n int, err error) {
	n, err = c.w.Write(p)
	err = c.w.Flush()
	return n, err
}

func (c *compStream) Close() error {
	return c.conn.Close()
}

func newCompStream(conn net.Conn) *compStream {
	c := new(compStream)
	c.conn = conn
	c.w = snappy.NewBufferedWriter(conn)
	c.r = snappy.NewReader(conn)
	return c
}

func handleClient(p1, p2 io.ReadWriteCloser) {
	log.Println("stream opened")
	defer log.Println("stream closed")
	defer p1.Close()
	defer p2.Close()

	// start tunnel
	p1die := make(chan struct{})
	go func() {
		io.Copy(p1, p2)
		close(p1die)
	}()

	p2die := make(chan struct{})
	go func() {
		io.Copy(p2, p1)
		close(p2die)
	}()

	// wait for tunnel termination
	select {
	case <-p1die:
	case <-p2die:
	}
}

func checkError(err error) {
	if err != nil {
		log.Printf("%+v\n", err)
		os.Exit(-1)
	}
}

func main() {
	rand.Seed(int64(time.Now().Nanosecond()))
	if VERSION == "SELFBUILD" {
		// add more log flags for debugging
		log.SetFlags(log.LstdFlags | log.Lshortfile)
	}
	myApp := cli.NewApp()
	myApp.Name = "kcptun"
	myApp.Usage = "client(with SMUX)"
	myApp.Version = VERSION
	myApp.Flags = []cli.Flag{
		cli.StringFlag{
			Name:  "localaddr,l",
			Value: ":12948",
			Usage: "local listen address",
		},
		cli.StringFlag{
			Name:  "remoteaddr, r",
			Value: "vps:29900",
			Usage: "kcp server address",
		},
		cli.StringFlag{
			Name:   "key",
			Value:  "it's a secrect",
			Usage:  "pre-shared secret between client and server",
			EnvVar: "KCPTUN_KEY",
		},
		cli.StringFlag{
			Name:  "crypt",
			Value: "aes",
			Usage: "aes, aes-128, aes-192, salsa20, blowfish, twofish, cast5, 3des, tea, xtea, xor, none",
		},
		cli.StringFlag{
			Name:  "mode",
			Value: "fast",
			Usage: "profiles: fast3, fast2, fast, normal",
		},
		cli.IntFlag{
			Name:  "conn",
			Value: 1,
			Usage: "set num of UDP connections to server",
		},
		cli.IntFlag{
			Name:  "autoexpire",
			Value: 0,
			Usage: "set auto expiration time(in seconds) for a single UDP connection, 0 to disable",
		},
		cli.IntFlag{
			Name:  "mtu",
			Value: 1350,
			Usage: "set maximum transmission unit for UDP packets",
		},
		cli.IntFlag{
			Name:  "sndwnd",
			Value: 128,
			Usage: "set send window size(num of packets)",
		},
		cli.IntFlag{
			Name:  "rcvwnd",
			Value: 1024,
			Usage: "set receive window size(num of packets)",
		},
		cli.IntFlag{
			Name:  "datashard",
			Value: 10,
			Usage: "set reed-solomon erasure coding - datashard",
		},
		cli.IntFlag{
			Name:  "parityshard",
			Value: 3,
			Usage: "set reed-solomon erasure coding - parityshard",
		},
		cli.IntFlag{
			Name:  "dscp",
			Value: 0,
			Usage: "set DSCP(6bit)",
		},
		cli.BoolFlag{
			Name:  "nocomp",
			Usage: "disable compression",
		},
		cli.BoolFlag{
			Name:   "acknodelay",
			Usage:  "flush ack immediately when a packet is received",
			Hidden: true,
		},
		cli.IntFlag{
			Name:   "nodelay",
			Value:  0,
			Hidden: true,
		},
		cli.IntFlag{
			Name:   "interval",
			Value:  40,
			Hidden: true,
		},
		cli.IntFlag{
			Name:   "resend",
			Value:  0,
			Hidden: true,
		},
		cli.IntFlag{
			Name:   "nc",
			Value:  0,
			Hidden: true,
		},
		cli.IntFlag{
			Name:   "sockbuf",
			Value:  4194304, // socket buffer size in bytes
			Hidden: true,
		},
		cli.IntFlag{
			Name:   "keepalive",
			Value:  10, // nat keepalive interval in seconds
			Hidden: true,
		},
		cli.StringFlag{
			Name:  "c",
			Value: "", // when the value is not empty, the config path must exists
			Usage: "config from json file, which will override the command from shell",
		},
	}
	myApp.Action = func(c *cli.Context) error {
		config := Config{}
		config.LocalAddr = c.String("localaddr")
		config.RemoteAddr = c.String("remoteaddr")
		config.Key = c.String("key")
		config.Crypt = c.String("crypt")
		config.Mode = c.String("mode")
		config.Conn = c.Int("conn")
		config.AutoExpire = c.Int("autoexpire")
		config.MTU = c.Int("mtu")
		config.SndWnd = c.Int("sndwnd")
		config.RcvWnd = c.Int("rcvwnd")
		config.DataShard = c.Int("datashard")
		config.ParityShard = c.Int("parityshard")
		config.DSCP = c.Int("dscp")
		config.NoComp = c.Bool("nocomp")
		config.AckNodelay = c.Bool("acknodelay")
		config.NoDelay = c.Int("nodelay")
		config.Interval = c.Int("interval")
		config.Resend = c.Int("resend")
		config.NoCongestion = c.Int("nc")
		config.SockBuf = c.Int("sockbuf")
		config.KeepAlive = c.Int("keepalive")

		if c.String("c") != "" {
			err := parseJsonConfig(&config, c.String("c"))
			checkError(err)
		}

		switch config.Mode {
		case "normal":
			config.NoDelay, config.Interval, config.Resend, config.NoCongestion = 0, 30, 2, 1
		case "fast":
			config.NoDelay, config.Interval, config.Resend, config.NoCongestion = 0, 20, 2, 1
		case "fast2":
			config.NoDelay, config.Interval, config.Resend, config.NoCongestion = 1, 20, 2, 1
		case "fast3":
			config.NoDelay, config.Interval, config.Resend, config.NoCongestion = 1, 10, 2, 1
		}

		log.Println("version:", VERSION)
		addr, err := net.ResolveTCPAddr("tcp", config.LocalAddr)
		checkError(err)
		listener, err := net.ListenTCP("tcp", addr)
		checkError(err)

		pass := pbkdf2.Key([]byte(config.Key), []byte(SALT), 4096, 32, sha1.New)
		var block kcp.BlockCrypt
		switch config.Crypt {
		case "tea":
			block, _ = kcp.NewTEABlockCrypt(pass[:16])
		case "xor":
			block, _ = kcp.NewSimpleXORBlockCrypt(pass)
		case "none":
			block, _ = kcp.NewNoneBlockCrypt(pass)
		case "aes-128":
			block, _ = kcp.NewAESBlockCrypt(pass[:16])
		case "aes-192":
			block, _ = kcp.NewAESBlockCrypt(pass[:24])
		case "blowfish":
			block, _ = kcp.NewBlowfishBlockCrypt(pass)
		case "twofish":
			block, _ = kcp.NewTwofishBlockCrypt(pass)
		case "cast5":
			block, _ = kcp.NewCast5BlockCrypt(pass[:16])
		case "3des":
			block, _ = kcp.NewTripleDESBlockCrypt(pass[:24])
		case "xtea":
			block, _ = kcp.NewXTEABlockCrypt(pass[:16])
		case "salsa20":
			block, _ = kcp.NewSalsa20BlockCrypt(pass)
		default:
			config.Crypt = "aes"
			block, _ = kcp.NewAESBlockCrypt(pass)
		}

		log.Println("listening on:", listener.Addr())
		log.Println("encryption:", config.Crypt)
		log.Println("nodelay parameters:", config.NoDelay, config.Interval, config.Resend, config.NoCongestion)
		log.Println("remote address:", config.RemoteAddr)
		log.Println("sndwnd:", config.SndWnd, "rcvwnd:", config.RcvWnd)
		log.Println("compression:", !config.NoComp)
		log.Println("mtu:", config.MTU)
		log.Println("datashard:", config.DataShard, "parityshard:", config.ParityShard)
		log.Println("acknodelay:", config.AckNodelay)
		log.Println("dscp:", config.DSCP)
		log.Println("sockbuf:", config.SockBuf)
		log.Println("keepalive:", config.KeepAlive)
		log.Println("conn:", config.Conn)
		log.Println("autoexpire:", config.AutoExpire)

		smuxConfig := smux.DefaultConfig()
		smuxConfig.MaxFrameTokens = config.SockBuf / int(smuxConfig.MaxFrameSize)

		createConn := func() *smux.Session {
			kcpconn, err := kcp.DialWithOptions(config.RemoteAddr, block, config.DataShard, config.ParityShard)
			checkError(err)
			kcpconn.SetStreamMode(true)
			kcpconn.SetNoDelay(config.NoDelay, config.Interval, config.Resend, config.NoCongestion)
			kcpconn.SetWindowSize(config.SndWnd, config.RcvWnd)
			kcpconn.SetMtu(config.MTU)
			kcpconn.SetACKNoDelay(config.AckNodelay)
			kcpconn.SetKeepAlive(config.KeepAlive)

			if err := kcpconn.SetDSCP(config.DSCP); err != nil {
				log.Println("SetDSCP:", err)
			}
			if err := kcpconn.SetReadBuffer(config.SockBuf); err != nil {
				log.Println("SetReadBuffer:", err)
			}
			if err := kcpconn.SetWriteBuffer(config.SockBuf); err != nil {
				log.Println("SetWriteBuffer:", err)
			}

			// stream multiplex
			var session *smux.Session
			if config.NoComp {
				session, err = smux.Client(kcpconn, smuxConfig)
			} else {
				session, err = smux.Client(newCompStream(kcpconn), smuxConfig)
			}
			checkError(err)
			runtime.SetFinalizer(session, func(s *yamux.Session) {
				s.Close()
			})
			return session
		}

		numconn := uint16(config.Conn)
		muxes := make([]struct {
			session *smux.Session
			ttl     time.Time
		}, numconn)

		for k := range muxes {
			muxes[k].session = createConn()
			muxes[k].ttl = time.Now().Add(time.Duration(config.AutoExpire) * time.Second)
		}

		chScavenger := make(chan *smux.Session, 128)
		go scavenger(chScavenger)
		rr := uint16(0)
		for {
			p1, err := listener.AcceptTCP()
			checkError(err)
			idx := rr % numconn

		OPEN_P2:
			// do auto expiration
			if config.AutoExpire > 0 && time.Now().After(muxes[idx].ttl) {
<<<<<<< HEAD
				log.Println("autoexpired")
=======
				chScavenger <- muxes[idx].session
>>>>>>> 5d0d8bd7
				muxes[idx].session = createConn()
				muxes[idx].ttl = time.Now().Add(time.Duration(config.AutoExpire) * time.Second)
			}

			// do session open
			p2, err := muxes[idx].session.OpenStream()
			if err != nil { // yamux failure
				muxes[idx].session = createConn()
				muxes[idx].ttl = time.Now().Add(time.Duration(config.AutoExpire) * time.Second)
				goto OPEN_P2
			}
			go handleClient(p1, p2)
			rr++
		}
	}
	myApp.Run(os.Args)
}

func scavenger(ch chan *smux.Session) {
	ticker := time.NewTicker(30 * time.Second)
	defer ticker.Stop()
	var sessionList []*smux.Session
	for {
		select {
		case sess := <-ch:
			sessionList = append(sessionList, sess)
		case <-ticker.C:
			var newList []*smux.Session
			for k := range sessionList {
				sess := sessionList[k]
				if sess.NumStreams() == 0 {
					log.Println("session scavenged")
					sess.Close()
				} else {
					newList = append(newList, sessionList[k])
				}
			}
			sessionList = newList
		}
	}
}<|MERGE_RESOLUTION|>--- conflicted
+++ resolved
@@ -7,7 +7,6 @@
 	"math/rand"
 	"net"
 	"os"
-	"runtime"
 	"time"
 
 	"golang.org/x/crypto/pbkdf2"
@@ -330,9 +329,6 @@
 				session, err = smux.Client(newCompStream(kcpconn), smuxConfig)
 			}
 			checkError(err)
-			runtime.SetFinalizer(session, func(s *yamux.Session) {
-				s.Close()
-			})
 			return session
 		}
 
@@ -358,11 +354,7 @@
 		OPEN_P2:
 			// do auto expiration
 			if config.AutoExpire > 0 && time.Now().After(muxes[idx].ttl) {
-<<<<<<< HEAD
-				log.Println("autoexpired")
-=======
 				chScavenger <- muxes[idx].session
->>>>>>> 5d0d8bd7
 				muxes[idx].session = createConn()
 				muxes[idx].ttl = time.Now().Add(time.Duration(config.AutoExpire) * time.Second)
 			}
